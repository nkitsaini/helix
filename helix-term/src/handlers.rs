use std::sync::Arc;

use arc_swap::ArcSwap;
use helix_event::AsyncHook;

use crate::config::Config;
use crate::events;
use crate::handlers::auto_save::AutoSaveHandler;
use crate::handlers::completion::CompletionHandler;
use crate::handlers::signature_help::SignatureHelpHandler;

pub use completion::trigger_auto_completion;
pub use helix_view::handlers::Handlers;

mod auto_save;
pub mod completion;
mod diagnostics;
mod signature_help;

pub fn setup(config: Arc<ArcSwap<Config>>) -> Handlers {
    events::register();

    let completions = CompletionHandler::new(config).spawn();
    let signature_hints = SignatureHelpHandler::new().spawn();
    let auto_save = AutoSaveHandler::new().spawn();

    let handlers = Handlers {
        completions,
        signature_hints,
        auto_save,
    };

    completion::register_hooks(&handlers);
    signature_help::register_hooks(&handlers);
<<<<<<< HEAD
    auto_save::register_hooks(&handlers);
=======
    diagnostics::register_hooks(&handlers);
>>>>>>> 418ac237
    handlers
}<|MERGE_RESOLUTION|>--- conflicted
+++ resolved
@@ -32,10 +32,7 @@
 
     completion::register_hooks(&handlers);
     signature_help::register_hooks(&handlers);
-<<<<<<< HEAD
     auto_save::register_hooks(&handlers);
-=======
     diagnostics::register_hooks(&handlers);
->>>>>>> 418ac237
     handlers
 }