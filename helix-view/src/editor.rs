use crate::{
    align_view,
<<<<<<< HEAD
    document::{
        DocumentOpenError, DocumentSavedEventFuture, DocumentSavedEventResult, Mode, SavePoint,
    },
=======
    annotations::diagnostics::{DiagnosticFilter, InlineDiagnosticsConfig},
    document::{DocumentSavedEventFuture, DocumentSavedEventResult, Mode, SavePoint},
>>>>>>> 418ac237
    graphics::{CursorKind, Rect},
    handlers::Handlers,
    info::Info,
    input::KeyEvent,
    register::Registers,
    theme::{self, Theme},
    tree::{self, Tree},
    view::ViewPosition,
    Align, Document, DocumentId, View, ViewId,
};
use dap::StackFrame;
use helix_vcs::DiffProviderRegistry;

use futures_util::stream::select_all::SelectAll;
use futures_util::{future, StreamExt};
use helix_lsp::{Call, LanguageServerId};
use tokio_stream::wrappers::UnboundedReceiverStream;

use std::{
    borrow::Cow,
    cell::Cell,
    collections::{BTreeMap, HashMap, HashSet},
    fs,
    io::{self, stdin},
    num::NonZeroUsize,
    path::{Path, PathBuf},
    pin::Pin,
    sync::Arc,
};

use tokio::{
    sync::mpsc::{unbounded_channel, UnboundedReceiver, UnboundedSender},
    time::{sleep, Duration, Instant, Sleep},
};

use anyhow::{anyhow, bail, Error};

pub use helix_core::diagnostic::Severity;
use helix_core::{
    auto_pairs::AutoPairs,
    syntax::{self, AutoPairConfig, IndentationHeuristic, LanguageServerFeature, SoftWrap},
    Change, LineEnding, Position, Range, Selection, NATIVE_LINE_ENDING,
};
use helix_dap as dap;
use helix_lsp::lsp;
use helix_stdx::path::canonicalize;

use serde::{ser::SerializeMap, Deserialize, Deserializer, Serialize, Serializer};

use arc_swap::{
    access::{DynAccess, DynGuard},
    ArcSwap,
};

pub const DEFAULT_AUTO_SAVE_DELAY: u64 = 3000;

fn deserialize_duration_millis<'de, D>(deserializer: D) -> Result<Duration, D::Error>
where
    D: serde::Deserializer<'de>,
{
    let millis = u64::deserialize(deserializer)?;
    Ok(Duration::from_millis(millis))
}

fn serialize_duration_millis<S>(duration: &Duration, serializer: S) -> Result<S::Ok, S::Error>
where
    S: Serializer,
{
    serializer.serialize_u64(
        duration
            .as_millis()
            .try_into()
            .map_err(|_| serde::ser::Error::custom("duration value overflowed u64"))?,
    )
}

#[derive(Debug, Clone, PartialEq, Eq, Serialize, Deserialize)]
#[serde(rename_all = "kebab-case", default, deny_unknown_fields)]
pub struct GutterConfig {
    /// Gutter Layout
    pub layout: Vec<GutterType>,
    /// Options specific to the "line-numbers" gutter
    pub line_numbers: GutterLineNumbersConfig,
}

impl Default for GutterConfig {
    fn default() -> Self {
        Self {
            layout: vec![
                GutterType::Diagnostics,
                GutterType::Spacer,
                GutterType::LineNumbers,
                GutterType::Spacer,
                GutterType::Diff,
            ],
            line_numbers: GutterLineNumbersConfig::default(),
        }
    }
}

impl From<Vec<GutterType>> for GutterConfig {
    fn from(x: Vec<GutterType>) -> Self {
        GutterConfig {
            layout: x,
            ..Default::default()
        }
    }
}

fn deserialize_gutter_seq_or_struct<'de, D>(deserializer: D) -> Result<GutterConfig, D::Error>
where
    D: Deserializer<'de>,
{
    struct GutterVisitor;

    impl<'de> serde::de::Visitor<'de> for GutterVisitor {
        type Value = GutterConfig;

        fn expecting(&self, formatter: &mut std::fmt::Formatter) -> std::fmt::Result {
            write!(
                formatter,
                "an array of gutter names or a detailed gutter configuration"
            )
        }

        fn visit_seq<S>(self, mut seq: S) -> Result<Self::Value, S::Error>
        where
            S: serde::de::SeqAccess<'de>,
        {
            let mut gutters = Vec::new();
            while let Some(gutter) = seq.next_element::<String>()? {
                gutters.push(
                    gutter
                        .parse::<GutterType>()
                        .map_err(serde::de::Error::custom)?,
                )
            }

            Ok(gutters.into())
        }

        fn visit_map<M>(self, map: M) -> Result<Self::Value, M::Error>
        where
            M: serde::de::MapAccess<'de>,
        {
            let deserializer = serde::de::value::MapAccessDeserializer::new(map);
            Deserialize::deserialize(deserializer)
        }
    }

    deserializer.deserialize_any(GutterVisitor)
}

#[derive(Debug, Clone, Copy, PartialEq, Eq, Serialize, Deserialize)]
#[serde(rename_all = "kebab-case", default, deny_unknown_fields)]
pub struct GutterLineNumbersConfig {
    /// Minimum number of characters to use for line number gutter. Defaults to 3.
    pub min_width: usize,
}

impl Default for GutterLineNumbersConfig {
    fn default() -> Self {
        Self { min_width: 3 }
    }
}

#[derive(Debug, Clone, PartialEq, Eq, Serialize, Deserialize)]
#[serde(rename_all = "kebab-case", default, deny_unknown_fields)]
pub struct FilePickerConfig {
    /// IgnoreOptions
    /// Enables ignoring hidden files.
    /// Whether to hide hidden files in file picker and global search results. Defaults to true.
    pub hidden: bool,
    /// Enables following symlinks.
    /// Whether to follow symbolic links in file picker and file or directory completions. Defaults to true.
    pub follow_symlinks: bool,
    /// Hides symlinks that point into the current directory. Defaults to true.
    pub deduplicate_links: bool,
    /// Enables reading ignore files from parent directories. Defaults to true.
    pub parents: bool,
    /// Enables reading `.ignore` files.
    /// Whether to hide files listed in .ignore in file picker and global search results. Defaults to true.
    pub ignore: bool,
    /// Enables reading `.gitignore` files.
    /// Whether to hide files listed in .gitignore in file picker and global search results. Defaults to true.
    pub git_ignore: bool,
    /// Enables reading global .gitignore, whose path is specified in git's config: `core.excludefile` option.
    /// Whether to hide files listed in global .gitignore in file picker and global search results. Defaults to true.
    pub git_global: bool,
    /// Enables reading `.git/info/exclude` files.
    /// Whether to hide files listed in .git/info/exclude in file picker and global search results. Defaults to true.
    pub git_exclude: bool,
    /// WalkBuilder options
    /// Maximum Depth to recurse directories in file picker and global search. Defaults to `None`.
    pub max_depth: Option<usize>,
}

impl Default for FilePickerConfig {
    fn default() -> Self {
        Self {
            hidden: true,
            follow_symlinks: true,
            deduplicate_links: true,
            parents: true,
            ignore: true,
            git_ignore: true,
            git_global: true,
            git_exclude: true,
            max_depth: None,
        }
    }
}

fn serialize_alphabet<S>(alphabet: &[char], serializer: S) -> Result<S::Ok, S::Error>
where
    S: Serializer,
{
    let alphabet: String = alphabet.iter().collect();
    serializer.serialize_str(&alphabet)
}

fn deserialize_alphabet<'de, D>(deserializer: D) -> Result<Vec<char>, D::Error>
where
    D: Deserializer<'de>,
{
    use serde::de::Error;

    let str = String::deserialize(deserializer)?;
    let chars: Vec<_> = str.chars().collect();
    let unique_chars: HashSet<_> = chars.iter().copied().collect();
    if unique_chars.len() != chars.len() {
        return Err(<D::Error as Error>::custom(
            "jump-label-alphabet must contain unique characters",
        ));
    }
    Ok(chars)
}

#[derive(Debug, Clone, PartialEq, Eq, Serialize, Deserialize)]
#[serde(rename_all = "kebab-case", default, deny_unknown_fields)]
pub struct Config {
    /// Padding to keep between the edge of the screen and the cursor when scrolling. Defaults to 5.
    pub scrolloff: usize,
    /// Number of lines to scroll at once. Defaults to 3
    pub scroll_lines: isize,
    /// Mouse support. Defaults to true.
    pub mouse: bool,
    /// Shell to use for shell commands. Defaults to ["cmd", "/C"] on Windows and ["sh", "-c"] otherwise.
    pub shell: Vec<String>,
    /// Line number mode.
    pub line_number: LineNumber,
    /// Highlight the lines cursors are currently on. Defaults to false.
    pub cursorline: bool,
    /// Highlight the columns cursors are currently on. Defaults to false.
    pub cursorcolumn: bool,
    #[serde(deserialize_with = "deserialize_gutter_seq_or_struct")]
    pub gutters: GutterConfig,
    /// Middle click paste support. Defaults to true.
    pub middle_click_paste: bool,
    /// Automatic insertion of pairs to parentheses, brackets,
    /// etc. Optionally, this can be a list of 2-tuples to specify a
    /// global list of characters to pair. Defaults to true.
    pub auto_pairs: AutoPairConfig,
    /// Automatic auto-completion, automatically pop up without user trigger. Defaults to true.
    pub auto_completion: bool,
    /// Automatic formatting on save. Defaults to true.
    pub auto_format: bool,
    /// Automatic save on focus lost and/or after delay.
    /// Time delay in milliseconds since last edit after which auto save timer triggers.
    /// Time delay defaults to false with 3000ms delay. Focus lost defaults to false.
    #[serde(deserialize_with = "deserialize_auto_save")]
    pub auto_save: AutoSave,
    /// Set a global text_width
    pub text_width: usize,
    /// Time in milliseconds since last keypress before idle timers trigger.
    /// Used for various UI timeouts. Defaults to 250ms.
    #[serde(
        serialize_with = "serialize_duration_millis",
        deserialize_with = "deserialize_duration_millis"
    )]
    pub idle_timeout: Duration,
    /// Time in milliseconds after typing a word character before auto completions
    /// are shown, set to 5 for instant. Defaults to 250ms.
    #[serde(
        serialize_with = "serialize_duration_millis",
        deserialize_with = "deserialize_duration_millis"
    )]
    pub completion_timeout: Duration,
    /// Whether to insert the completion suggestion on hover. Defaults to true.
    pub preview_completion_insert: bool,
    pub completion_trigger_len: u8,
    /// Whether to instruct the LSP to replace the entire word when applying a completion
    /// or to only insert new text
    pub completion_replace: bool,
    /// Whether to display infoboxes. Defaults to true.
    pub auto_info: bool,
    pub file_picker: FilePickerConfig,
    /// Configuration of the statusline elements
    pub statusline: StatusLineConfig,
    /// Shape for cursor in each mode
    pub cursor_shape: CursorShapeConfig,
    /// Set to `true` to override automatic detection of terminal truecolor support in the event of a false negative. Defaults to `false`.
    pub true_color: bool,
    /// Set to `true` to override automatic detection of terminal undercurl support in the event of a false negative. Defaults to `false`.
    pub undercurl: bool,
    /// Search configuration.
    #[serde(default)]
    pub search: SearchConfig,
    pub lsp: LspConfig,
    pub terminal: Option<TerminalConfig>,
    /// Column numbers at which to draw the rulers. Defaults to `[]`, meaning no rulers.
    pub rulers: Vec<u16>,
    #[serde(default)]
    pub whitespace: WhitespaceConfig,
    /// Persistently display open buffers along the top
    pub bufferline: BufferLine,
    /// Vertical indent width guides.
    pub indent_guides: IndentGuidesConfig,
    /// Whether to color modes with different colors. Defaults to `false`.
    pub color_modes: bool,
    pub soft_wrap: SoftWrap,
    /// Workspace specific lsp ceiling dirs
    pub workspace_lsp_roots: Vec<PathBuf>,
    /// Which line ending to choose for new documents. Defaults to `native`. i.e. `crlf` on Windows, otherwise `lf`.
    pub default_line_ending: LineEndingConfig,
    /// Whether to automatically insert a trailing line-ending on write if missing. Defaults to `true`.
    pub insert_final_newline: bool,
    /// Enables smart tab
    pub smart_tab: Option<SmartTabConfig>,
    /// Draw border around popups.
    pub popup_border: PopupBorderConfig,
    /// Which indent heuristic to use when a new line is inserted
    #[serde(default)]
    pub indent_heuristic: IndentationHeuristic,
    /// labels characters used in jumpmode
    #[serde(
        serialize_with = "serialize_alphabet",
        deserialize_with = "deserialize_alphabet"
    )]
    pub jump_label_alphabet: Vec<char>,
    /// Display diagnostic below the line they occur.
    pub inline_diagnostics: InlineDiagnosticsConfig,
    pub end_of_line_diagnostics: DiagnosticFilter,
}

#[derive(Debug, Clone, PartialEq, Deserialize, Serialize, Eq, PartialOrd, Ord)]
#[serde(rename_all = "kebab-case", default)]
pub struct SmartTabConfig {
    pub enable: bool,
    pub supersede_menu: bool,
}

impl Default for SmartTabConfig {
    fn default() -> Self {
        SmartTabConfig {
            enable: true,
            supersede_menu: false,
        }
    }
}

#[derive(Debug, Default, Clone, PartialEq, Eq, Serialize, Deserialize)]
#[serde(default, rename_all = "kebab-case", deny_unknown_fields)]
pub struct TerminalConfig {
    pub command: String,
    #[serde(default)]
    #[serde(skip_serializing_if = "Vec::is_empty")]
    pub args: Vec<String>,
}

#[cfg(windows)]
pub fn get_terminal_provider() -> Option<TerminalConfig> {
    use helix_stdx::env::binary_exists;

    if binary_exists("wt") {
        return Some(TerminalConfig {
            command: "wt".to_string(),
            args: vec![
                "new-tab".to_string(),
                "--title".to_string(),
                "DEBUG".to_string(),
                "cmd".to_string(),
                "/C".to_string(),
            ],
        });
    }

    Some(TerminalConfig {
        command: "conhost".to_string(),
        args: vec!["cmd".to_string(), "/C".to_string()],
    })
}

#[cfg(not(any(windows, target_arch = "wasm32")))]
pub fn get_terminal_provider() -> Option<TerminalConfig> {
    use helix_stdx::env::{binary_exists, env_var_is_set};

    if env_var_is_set("TMUX") && binary_exists("tmux") {
        return Some(TerminalConfig {
            command: "tmux".to_string(),
            args: vec!["split-window".to_string()],
        });
    }

    if env_var_is_set("WEZTERM_UNIX_SOCKET") && binary_exists("wezterm") {
        return Some(TerminalConfig {
            command: "wezterm".to_string(),
            args: vec!["cli".to_string(), "split-pane".to_string()],
        });
    }

    None
}

#[derive(Debug, Clone, PartialEq, Eq, Serialize, Deserialize)]
#[serde(default, rename_all = "kebab-case", deny_unknown_fields)]
pub struct LspConfig {
    /// Enables LSP
    pub enable: bool,
    /// Display LSP progress messages below statusline
    pub display_messages: bool,
    /// Enable automatic pop up of signature help (parameter hints)
    pub auto_signature_help: bool,
    /// Display docs under signature help popup
    pub display_signature_help_docs: bool,
    /// Display inlay hints
    pub display_inlay_hints: bool,
    /// Whether to enable snippet support
    pub snippets: bool,
    /// Whether to include declaration in the goto reference query
    pub goto_reference_include_declaration: bool,
}

impl Default for LspConfig {
    fn default() -> Self {
        Self {
            enable: true,
            display_messages: false,
            auto_signature_help: true,
            display_signature_help_docs: true,
            display_inlay_hints: false,
            snippets: true,
            goto_reference_include_declaration: true,
        }
    }
}

#[derive(Debug, Clone, PartialEq, Eq, Serialize, Deserialize)]
#[serde(rename_all = "kebab-case", default, deny_unknown_fields)]
pub struct SearchConfig {
    /// Smart case: Case insensitive searching unless pattern contains upper case characters. Defaults to true.
    pub smart_case: bool,
    /// Whether the search should wrap after depleting the matches. Default to true.
    pub wrap_around: bool,
}

#[derive(Debug, Clone, PartialEq, Eq, Serialize, Deserialize)]
#[serde(rename_all = "kebab-case", default, deny_unknown_fields)]
pub struct StatusLineConfig {
    pub left: Vec<StatusLineElement>,
    pub center: Vec<StatusLineElement>,
    pub right: Vec<StatusLineElement>,
    pub separator: String,
    pub mode: ModeConfig,
}

impl Default for StatusLineConfig {
    fn default() -> Self {
        use StatusLineElement as E;

        Self {
            left: vec![
                E::Mode,
                E::Spinner,
                E::FileName,
                E::ReadOnlyIndicator,
                E::FileModificationIndicator,
            ],
            center: vec![],
            right: vec![
                E::Diagnostics,
                E::Selections,
                E::Register,
                E::Position,
                E::FileEncoding,
            ],
            separator: String::from("│"),
            mode: ModeConfig::default(),
        }
    }
}

#[derive(Debug, Clone, PartialEq, Eq, Serialize, Deserialize)]
#[serde(rename_all = "kebab-case", default, deny_unknown_fields)]
pub struct ModeConfig {
    pub normal: String,
    pub insert: String,
    pub select: String,
}

impl Default for ModeConfig {
    fn default() -> Self {
        Self {
            normal: String::from("NOR"),
            insert: String::from("INS"),
            select: String::from("SEL"),
        }
    }
}

#[derive(Debug, Copy, Clone, PartialEq, Eq, Serialize, Deserialize)]
#[serde(rename_all = "kebab-case")]
pub enum StatusLineElement {
    /// The editor mode (Normal, Insert, Visual/Selection)
    Mode,

    /// The LSP activity spinner
    Spinner,

    /// The file basename (the leaf of the open file's path)
    FileBaseName,

    /// The relative file path
    FileName,

    /// The file absolute path
    FileAbsolutePath,

    // The file modification indicator
    FileModificationIndicator,

    /// An indicator that shows `"[readonly]"` when a file cannot be written
    ReadOnlyIndicator,

    /// The file encoding
    FileEncoding,

    /// The file line endings (CRLF or LF)
    FileLineEnding,

    /// The file type (language ID or "text")
    FileType,

    /// A summary of the number of errors and warnings
    Diagnostics,

    /// A summary of the number of errors and warnings on file and workspace
    WorkspaceDiagnostics,

    /// The number of selections (cursors)
    Selections,

    /// The number of characters currently in primary selection
    PrimarySelectionLength,

    /// The cursor position
    Position,

    /// The separator string
    Separator,

    /// The cursor position as a percent of the total file
    PositionPercentage,

    /// The total line numbers of the current file
    TotalLineNumbers,

    /// A single space
    Spacer,

    /// Current version control information
    VersionControl,

    /// Indicator for selected register
    Register,
}

// Cursor shape is read and used on every rendered frame and so needs
// to be fast. Therefore we avoid a hashmap and use an enum indexed array.
#[derive(Debug, Clone, PartialEq, Eq)]
pub struct CursorShapeConfig([CursorKind; 3]);

impl CursorShapeConfig {
    pub fn from_mode(&self, mode: Mode) -> CursorKind {
        self.get(mode as usize).copied().unwrap_or_default()
    }
}

impl<'de> Deserialize<'de> for CursorShapeConfig {
    fn deserialize<D>(deserializer: D) -> Result<Self, D::Error>
    where
        D: Deserializer<'de>,
    {
        let m = HashMap::<Mode, CursorKind>::deserialize(deserializer)?;
        let into_cursor = |mode: Mode| m.get(&mode).copied().unwrap_or_default();
        Ok(CursorShapeConfig([
            into_cursor(Mode::Normal),
            into_cursor(Mode::Select),
            into_cursor(Mode::Insert),
        ]))
    }
}

impl Serialize for CursorShapeConfig {
    fn serialize<S>(&self, serializer: S) -> Result<S::Ok, S::Error>
    where
        S: serde::Serializer,
    {
        let mut map = serializer.serialize_map(Some(self.len()))?;
        let modes = [Mode::Normal, Mode::Select, Mode::Insert];
        for mode in modes {
            map.serialize_entry(&mode, &self.from_mode(mode))?;
        }
        map.end()
    }
}

impl std::ops::Deref for CursorShapeConfig {
    type Target = [CursorKind; 3];

    fn deref(&self) -> &Self::Target {
        &self.0
    }
}

impl Default for CursorShapeConfig {
    fn default() -> Self {
        Self([CursorKind::Block; 3])
    }
}

/// bufferline render modes
#[derive(Debug, Default, Clone, PartialEq, Eq, Serialize, Deserialize)]
#[serde(rename_all = "kebab-case")]
pub enum BufferLine {
    /// Don't render bufferline
    #[default]
    Never,
    /// Always render
    Always,
    /// Only if multiple buffers are open
    Multiple,
}

#[derive(Debug, Copy, Clone, PartialEq, Eq, Serialize, Deserialize)]
#[serde(rename_all = "kebab-case")]
pub enum LineNumber {
    /// Show absolute line number
    Absolute,

    /// If focused and in normal/select mode, show relative line number to the primary cursor.
    /// If unfocused or in insert mode, show absolute line number.
    Relative,
}

impl std::str::FromStr for LineNumber {
    type Err = anyhow::Error;

    fn from_str(s: &str) -> Result<Self, Self::Err> {
        match s.to_lowercase().as_str() {
            "absolute" | "abs" => Ok(Self::Absolute),
            "relative" | "rel" => Ok(Self::Relative),
            _ => anyhow::bail!("Line number can only be `absolute` or `relative`."),
        }
    }
}

#[derive(Debug, Copy, Clone, PartialEq, Eq, Serialize, Deserialize)]
#[serde(rename_all = "kebab-case")]
pub enum GutterType {
    /// Show diagnostics and other features like breakpoints
    Diagnostics,
    /// Show line numbers
    LineNumbers,
    /// Show one blank space
    Spacer,
    /// Highlight local changes
    Diff,
}

impl std::str::FromStr for GutterType {
    type Err = anyhow::Error;

    fn from_str(s: &str) -> Result<Self, Self::Err> {
        match s.to_lowercase().as_str() {
            "diagnostics" => Ok(Self::Diagnostics),
            "spacer" => Ok(Self::Spacer),
            "line-numbers" => Ok(Self::LineNumbers),
            "diff" => Ok(Self::Diff),
            _ => anyhow::bail!(
                "Gutter type can only be `diagnostics`, `spacer`, `line-numbers` or `diff`."
            ),
        }
    }
}

#[derive(Debug, Clone, PartialEq, Eq, Serialize, Deserialize)]
#[serde(default)]
pub struct WhitespaceConfig {
    pub render: WhitespaceRender,
    pub characters: WhitespaceCharacters,
}

impl Default for WhitespaceConfig {
    fn default() -> Self {
        Self {
            render: WhitespaceRender::Basic(WhitespaceRenderValue::None),
            characters: WhitespaceCharacters::default(),
        }
    }
}

#[derive(Debug, Copy, Clone, PartialEq, Eq, Serialize, Deserialize)]
#[serde(untagged, rename_all = "kebab-case")]
pub enum WhitespaceRender {
    Basic(WhitespaceRenderValue),
    Specific {
        default: Option<WhitespaceRenderValue>,
        space: Option<WhitespaceRenderValue>,
        nbsp: Option<WhitespaceRenderValue>,
        nnbsp: Option<WhitespaceRenderValue>,
        tab: Option<WhitespaceRenderValue>,
        newline: Option<WhitespaceRenderValue>,
    },
}

#[derive(Debug, Copy, Clone, PartialEq, Eq, Serialize, Deserialize)]
#[serde(rename_all = "kebab-case")]
pub enum WhitespaceRenderValue {
    None,
    // TODO
    // Selection,
    All,
}

impl WhitespaceRender {
    pub fn space(&self) -> WhitespaceRenderValue {
        match *self {
            Self::Basic(val) => val,
            Self::Specific { default, space, .. } => {
                space.or(default).unwrap_or(WhitespaceRenderValue::None)
            }
        }
    }
    pub fn nbsp(&self) -> WhitespaceRenderValue {
        match *self {
            Self::Basic(val) => val,
            Self::Specific { default, nbsp, .. } => {
                nbsp.or(default).unwrap_or(WhitespaceRenderValue::None)
            }
        }
    }
    pub fn nnbsp(&self) -> WhitespaceRenderValue {
        match *self {
            Self::Basic(val) => val,
            Self::Specific { default, nnbsp, .. } => {
                nnbsp.or(default).unwrap_or(WhitespaceRenderValue::None)
            }
        }
    }
    pub fn tab(&self) -> WhitespaceRenderValue {
        match *self {
            Self::Basic(val) => val,
            Self::Specific { default, tab, .. } => {
                tab.or(default).unwrap_or(WhitespaceRenderValue::None)
            }
        }
    }
    pub fn newline(&self) -> WhitespaceRenderValue {
        match *self {
            Self::Basic(val) => val,
            Self::Specific {
                default, newline, ..
            } => newline.or(default).unwrap_or(WhitespaceRenderValue::None),
        }
    }
}

#[derive(Debug, Default, Clone, PartialEq, Eq, Deserialize, Serialize)]
#[serde(rename_all = "kebab-case")]
pub struct AutoSave {
    /// Auto save after a delay in milliseconds. Defaults to disabled.
    #[serde(default)]
    pub after_delay: AutoSaveAfterDelay,
    /// Auto save on focus lost. Defaults to false.
    #[serde(default)]
    pub focus_lost: bool,
}

#[derive(Debug, Clone, PartialEq, Eq, Deserialize, Serialize)]
#[serde(deny_unknown_fields)]
pub struct AutoSaveAfterDelay {
    #[serde(default)]
    /// Enable auto save after delay. Defaults to false.
    pub enable: bool,
    #[serde(default = "default_auto_save_delay")]
    /// Time delay in milliseconds. Defaults to [DEFAULT_AUTO_SAVE_DELAY].
    pub timeout: u64,
}

impl Default for AutoSaveAfterDelay {
    fn default() -> Self {
        Self {
            enable: false,
            timeout: DEFAULT_AUTO_SAVE_DELAY,
        }
    }
}

fn default_auto_save_delay() -> u64 {
    DEFAULT_AUTO_SAVE_DELAY
}

fn deserialize_auto_save<'de, D>(deserializer: D) -> Result<AutoSave, D::Error>
where
    D: serde::Deserializer<'de>,
{
    #[derive(Deserialize, Serialize)]
    #[serde(untagged, deny_unknown_fields, rename_all = "kebab-case")]
    enum AutoSaveToml {
        EnableFocusLost(bool),
        AutoSave(AutoSave),
    }

    match AutoSaveToml::deserialize(deserializer)? {
        AutoSaveToml::EnableFocusLost(focus_lost) => Ok(AutoSave {
            focus_lost,
            ..Default::default()
        }),
        AutoSaveToml::AutoSave(auto_save) => Ok(auto_save),
    }
}

#[derive(Debug, Clone, PartialEq, Eq, Serialize, Deserialize)]
#[serde(default)]
pub struct WhitespaceCharacters {
    pub space: char,
    pub nbsp: char,
    pub nnbsp: char,
    pub tab: char,
    pub tabpad: char,
    pub newline: char,
}

impl Default for WhitespaceCharacters {
    fn default() -> Self {
        Self {
            space: '·',   // U+00B7
            nbsp: '⍽',    // U+237D
            nnbsp: '␣',   // U+2423
            tab: '→',     // U+2192
            newline: '⏎', // U+23CE
            tabpad: ' ',
        }
    }
}

#[derive(Debug, Clone, PartialEq, Eq, Serialize, Deserialize)]
#[serde(default, rename_all = "kebab-case")]
pub struct IndentGuidesConfig {
    pub render: bool,
    pub character: char,
    pub skip_levels: u8,
}

impl Default for IndentGuidesConfig {
    fn default() -> Self {
        Self {
            skip_levels: 0,
            render: false,
            character: '│',
        }
    }
}

/// Line ending configuration.
#[derive(Default, Debug, Copy, Clone, PartialEq, Eq, Serialize, Deserialize)]
#[serde(rename_all = "lowercase")]
pub enum LineEndingConfig {
    /// The platform's native line ending.
    ///
    /// `crlf` on Windows, otherwise `lf`.
    #[default]
    Native,
    /// Line feed.
    LF,
    /// Carriage return followed by line feed.
    Crlf,
    /// Form feed.
    #[cfg(feature = "unicode-lines")]
    FF,
    /// Carriage return.
    #[cfg(feature = "unicode-lines")]
    CR,
    /// Next line.
    #[cfg(feature = "unicode-lines")]
    Nel,
}

impl From<LineEndingConfig> for LineEnding {
    fn from(line_ending: LineEndingConfig) -> Self {
        match line_ending {
            LineEndingConfig::Native => NATIVE_LINE_ENDING,
            LineEndingConfig::LF => LineEnding::LF,
            LineEndingConfig::Crlf => LineEnding::Crlf,
            #[cfg(feature = "unicode-lines")]
            LineEndingConfig::FF => LineEnding::FF,
            #[cfg(feature = "unicode-lines")]
            LineEndingConfig::CR => LineEnding::CR,
            #[cfg(feature = "unicode-lines")]
            LineEndingConfig::Nel => LineEnding::Nel,
        }
    }
}

#[derive(Debug, Clone, PartialEq, Eq, Serialize, Deserialize)]
#[serde(rename_all = "kebab-case")]
pub enum PopupBorderConfig {
    None,
    All,
    Popup,
    Menu,
}

impl Default for Config {
    fn default() -> Self {
        Self {
            scrolloff: 5,
            scroll_lines: 3,
            mouse: true,
            shell: if cfg!(windows) {
                vec!["cmd".to_owned(), "/C".to_owned()]
            } else {
                vec!["sh".to_owned(), "-c".to_owned()]
            },
            line_number: LineNumber::Absolute,
            cursorline: false,
            cursorcolumn: false,
            gutters: GutterConfig::default(),
            middle_click_paste: true,
            auto_pairs: AutoPairConfig::default(),
            auto_completion: true,
            auto_format: true,
            auto_save: AutoSave::default(),
            idle_timeout: Duration::from_millis(250),
            completion_timeout: Duration::from_millis(250),
            preview_completion_insert: true,
            completion_trigger_len: 2,
            auto_info: true,
            file_picker: FilePickerConfig::default(),
            statusline: StatusLineConfig::default(),
            cursor_shape: CursorShapeConfig::default(),
            true_color: false,
            undercurl: false,
            search: SearchConfig::default(),
            lsp: LspConfig::default(),
            terminal: get_terminal_provider(),
            rulers: Vec::new(),
            whitespace: WhitespaceConfig::default(),
            bufferline: BufferLine::default(),
            indent_guides: IndentGuidesConfig::default(),
            color_modes: false,
            soft_wrap: SoftWrap {
                enable: Some(false),
                ..SoftWrap::default()
            },
            text_width: 80,
            completion_replace: false,
            workspace_lsp_roots: Vec::new(),
            default_line_ending: LineEndingConfig::default(),
            insert_final_newline: true,
            smart_tab: Some(SmartTabConfig::default()),
            popup_border: PopupBorderConfig::None,
            indent_heuristic: IndentationHeuristic::default(),
            jump_label_alphabet: ('a'..='z').collect(),
            inline_diagnostics: InlineDiagnosticsConfig::default(),
            end_of_line_diagnostics: DiagnosticFilter::Disable,
        }
    }
}

impl Default for SearchConfig {
    fn default() -> Self {
        Self {
            wrap_around: true,
            smart_case: true,
        }
    }
}

#[derive(Debug, Clone, Default)]
pub struct Breakpoint {
    pub id: Option<usize>,
    pub verified: bool,
    pub message: Option<String>,

    pub line: usize,
    pub column: Option<usize>,
    pub condition: Option<String>,
    pub hit_condition: Option<String>,
    pub log_message: Option<String>,
}

use futures_util::stream::{Flatten, Once};

pub struct Editor {
    /// Current editing mode.
    pub mode: Mode,
    pub tree: Tree,
    pub next_document_id: DocumentId,
    pub documents: BTreeMap<DocumentId, Document>,

    // We Flatten<> to resolve the inner DocumentSavedEventFuture. For that we need a stream of streams, hence the Once<>.
    // https://stackoverflow.com/a/66875668
    pub saves: HashMap<DocumentId, UnboundedSender<Once<DocumentSavedEventFuture>>>,
    pub save_queue: SelectAll<Flatten<UnboundedReceiverStream<Once<DocumentSavedEventFuture>>>>,
    pub write_count: usize,

    pub count: Option<std::num::NonZeroUsize>,
    pub selected_register: Option<char>,
    pub registers: Registers,
    pub macro_recording: Option<(char, Vec<KeyEvent>)>,
    pub macro_replaying: Vec<char>,
    pub language_servers: helix_lsp::Registry,
    pub diagnostics: BTreeMap<PathBuf, Vec<(lsp::Diagnostic, LanguageServerId)>>,
    pub diff_providers: DiffProviderRegistry,

    pub debugger: Option<dap::Client>,
    pub debugger_events: SelectAll<UnboundedReceiverStream<dap::Payload>>,
    pub breakpoints: HashMap<PathBuf, Vec<Breakpoint>>,

    pub syn_loader: Arc<ArcSwap<syntax::Loader>>,
    pub theme_loader: Arc<theme::Loader>,
    /// last_theme is used for theme previews. We store the current theme here,
    /// and if previewing is cancelled, we can return to it.
    pub last_theme: Option<Theme>,
    /// The currently applied editor theme. While previewing a theme, the previewed theme
    /// is set here.
    pub theme: Theme,

    /// The primary Selection prior to starting a goto_line_number preview. This is
    /// restored when the preview is aborted, or added to the jumplist when it is
    /// confirmed.
    pub last_selection: Option<Selection>,

    pub status_msg: Option<(Cow<'static, str>, Severity)>,
    pub autoinfo: Option<Info>,

    pub config: Arc<dyn DynAccess<Config>>,
    pub auto_pairs: Option<AutoPairs>,

    pub idle_timer: Pin<Box<Sleep>>,
    redraw_timer: Pin<Box<Sleep>>,
    last_motion: Option<Motion>,
    pub last_completion: Option<CompleteAction>,

    pub exit_code: i32,

    pub config_events: (UnboundedSender<ConfigEvent>, UnboundedReceiver<ConfigEvent>),
    pub needs_redraw: bool,
    /// Cached position of the cursor calculated during rendering.
    /// The content of `cursor_cache` is returned by `Editor::cursor` if
    /// set to `Some(_)`. The value will be cleared after it's used.
    /// If `cursor_cache` is `None` then the `Editor::cursor` function will
    /// calculate the cursor position.
    ///
    /// `Some(None)` represents a cursor position outside of the visible area.
    /// This will just cause `Editor::cursor` to return `None`.
    ///
    /// This cache is only a performance optimization to
    /// avoid calculating the cursor position multiple
    /// times during rendering and should not be set by other functions.
    pub handlers: Handlers,

    pub mouse_down_range: Option<Range>,
    pub cursor_cache: CursorCache,
}

pub type Motion = Box<dyn Fn(&mut Editor)>;

#[derive(Debug)]
pub enum EditorEvent {
    DocumentSaved(DocumentSavedEventResult),
    ConfigEvent(ConfigEvent),
    LanguageServerMessage((LanguageServerId, Call)),
    DebuggerEvent(dap::Payload),
    IdleTimer,
    Redraw,
}

#[derive(Debug, Clone)]
pub enum ConfigEvent {
    Refresh,
    Update(Box<Config>),
}

enum ThemeAction {
    Set,
    Preview,
}

#[derive(Debug, Clone)]
pub enum CompleteAction {
    Triggered,
    /// A savepoint of the currently selected completion. The savepoint
    /// MUST be restored before sending any event to the LSP
    Selected {
        savepoint: Arc<SavePoint>,
    },
    Applied {
        trigger_offset: usize,
        changes: Vec<Change>,
    },
}

#[derive(Debug, Copy, Clone)]
pub enum Action {
    Load,
    Replace,
    HorizontalSplit,
    VerticalSplit,
}

impl Action {
    /// Whether to align the view to the cursor after executing this action
    pub fn align_view(&self, view: &View, new_doc: DocumentId) -> bool {
        !matches!((self, view.doc == new_doc), (Action::Load, false))
    }
}

/// Error thrown on failed document closed
pub enum CloseError {
    /// Document doesn't exist
    DoesNotExist,
    /// Buffer is modified
    BufferModified(String),
    /// Document failed to save
    SaveError(anyhow::Error),
}

impl Editor {
    pub fn new(
        mut area: Rect,
        theme_loader: Arc<theme::Loader>,
        syn_loader: Arc<ArcSwap<syntax::Loader>>,
        config: Arc<dyn DynAccess<Config>>,
        handlers: Handlers,
    ) -> Self {
        let language_servers = helix_lsp::Registry::new(syn_loader.clone());
        let conf = config.load();
        let auto_pairs = (&conf.auto_pairs).into();

        // HAXX: offset the render area height by 1 to account for prompt/commandline
        area.height -= 1;

        Self {
            mode: Mode::Normal,
            tree: Tree::new(area),
            next_document_id: DocumentId::default(),
            documents: BTreeMap::new(),
            saves: HashMap::new(),
            save_queue: SelectAll::new(),
            write_count: 0,
            count: None,
            selected_register: None,
            macro_recording: None,
            macro_replaying: Vec::new(),
            theme: theme_loader.default(),
            language_servers,
            diagnostics: BTreeMap::new(),
            diff_providers: DiffProviderRegistry::default(),
            debugger: None,
            debugger_events: SelectAll::new(),
            breakpoints: HashMap::new(),
            syn_loader,
            theme_loader,
            last_theme: None,
            last_selection: None,
            registers: Registers::default(),
            status_msg: None,
            autoinfo: None,
            idle_timer: Box::pin(sleep(conf.idle_timeout)),
            redraw_timer: Box::pin(sleep(Duration::MAX)),
            last_motion: None,
            last_completion: None,
            config,
            auto_pairs,
            exit_code: 0,
            config_events: unbounded_channel(),
            needs_redraw: false,
            handlers,
            mouse_down_range: None,
            cursor_cache: CursorCache::default(),
        }
    }

    pub fn popup_border(&self) -> bool {
        self.config().popup_border == PopupBorderConfig::All
            || self.config().popup_border == PopupBorderConfig::Popup
    }

    pub fn menu_border(&self) -> bool {
        self.config().popup_border == PopupBorderConfig::All
            || self.config().popup_border == PopupBorderConfig::Menu
    }

    pub fn apply_motion<F: Fn(&mut Self) + 'static>(&mut self, motion: F) {
        motion(self);
        self.last_motion = Some(Box::new(motion));
    }

    pub fn repeat_last_motion(&mut self, count: usize) {
        if let Some(motion) = self.last_motion.take() {
            for _ in 0..count {
                motion(self);
            }
            self.last_motion = Some(motion);
        }
    }
    /// Current editing mode for the [`Editor`].
    pub fn mode(&self) -> Mode {
        self.mode
    }

    pub fn config(&self) -> DynGuard<Config> {
        self.config.load()
    }

    /// Call if the config has changed to let the editor update all
    /// relevant members.
    pub fn refresh_config(&mut self) {
        let config = self.config();
        self.auto_pairs = (&config.auto_pairs).into();
        self.reset_idle_timer();
        self._refresh();
    }

    pub fn clear_idle_timer(&mut self) {
        // equivalent to internal Instant::far_future() (30 years)
        self.idle_timer
            .as_mut()
            .reset(Instant::now() + Duration::from_secs(86400 * 365 * 30));
    }

    pub fn reset_idle_timer(&mut self) {
        let config = self.config();
        self.idle_timer
            .as_mut()
            .reset(Instant::now() + config.idle_timeout);
    }

    pub fn clear_status(&mut self) {
        self.status_msg = None;
    }

    #[inline]
    pub fn set_status<T: Into<Cow<'static, str>>>(&mut self, status: T) {
        let status = status.into();
        log::debug!("editor status: {}", status);
        self.status_msg = Some((status, Severity::Info));
    }

    #[inline]
    pub fn set_error<T: Into<Cow<'static, str>>>(&mut self, error: T) {
        let error = error.into();
        log::debug!("editor error: {}", error);
        self.status_msg = Some((error, Severity::Error));
    }

    #[inline]
    pub fn get_status(&self) -> Option<(&Cow<'static, str>, &Severity)> {
        self.status_msg.as_ref().map(|(status, sev)| (status, sev))
    }

    /// Returns true if the current status is an error
    #[inline]
    pub fn is_err(&self) -> bool {
        self.status_msg
            .as_ref()
            .map(|(_, sev)| *sev == Severity::Error)
            .unwrap_or(false)
    }

    pub fn unset_theme_preview(&mut self) {
        if let Some(last_theme) = self.last_theme.take() {
            self.set_theme(last_theme);
        }
        // None likely occurs when the user types ":theme" and then exits before previewing
    }

    pub fn set_theme_preview(&mut self, theme: Theme) {
        self.set_theme_impl(theme, ThemeAction::Preview);
    }

    pub fn set_theme(&mut self, theme: Theme) {
        self.set_theme_impl(theme, ThemeAction::Set);
    }

    fn set_theme_impl(&mut self, theme: Theme, preview: ThemeAction) {
        // `ui.selection` is the only scope required to be able to render a theme.
        if theme.find_scope_index_exact("ui.selection").is_none() {
            self.set_error("Invalid theme: `ui.selection` required");
            return;
        }

        let scopes = theme.scopes();
        (*self.syn_loader).load().set_scopes(scopes.to_vec());

        match preview {
            ThemeAction::Preview => {
                let last_theme = std::mem::replace(&mut self.theme, theme);
                // only insert on first preview: this will be the last theme the user has saved
                self.last_theme.get_or_insert(last_theme);
            }
            ThemeAction::Set => {
                self.last_theme = None;
                self.theme = theme;
            }
        }

        self._refresh();
    }

    #[inline]
    pub fn language_server_by_id(
        &self,
        language_server_id: LanguageServerId,
    ) -> Option<&helix_lsp::Client> {
        self.language_servers
            .get_by_id(language_server_id)
            .map(|client| &**client)
    }

    /// Refreshes the language server for a given document
    pub fn refresh_language_servers(&mut self, doc_id: DocumentId) {
        self.launch_language_servers(doc_id)
    }

    /// moves/renames a path, invoking any event handlers (currently only lsp)
    /// and calling `set_doc_path` if the file is open in the editor
    pub fn move_path(&mut self, old_path: &Path, new_path: &Path) -> io::Result<()> {
        let new_path = canonicalize(new_path);
        // sanity check
        if old_path == new_path {
            return Ok(());
        }
        let is_dir = old_path.is_dir();
        let language_servers: Vec<_> = self
            .language_servers
            .iter_clients()
            .filter(|client| client.is_initialized())
            .cloned()
            .collect();
        for language_server in language_servers {
            let Some(request) = language_server.will_rename(old_path, &new_path, is_dir) else {
                continue;
            };
            let edit = match helix_lsp::block_on(request) {
                Ok(edit) => edit,
                Err(err) => {
                    log::error!("invalid willRename response: {err:?}");
                    continue;
                }
            };
            if let Err(err) = self.apply_workspace_edit(language_server.offset_encoding(), &edit) {
                log::error!("failed to apply workspace edit: {err:?}")
            }
        }
        fs::rename(old_path, &new_path)?;
        if let Some(doc) = self.document_by_path(old_path) {
            self.set_doc_path(doc.id(), &new_path);
        }
        let is_dir = new_path.is_dir();
        for ls in self.language_servers.iter_clients() {
            if let Some(notification) = ls.did_rename(old_path, &new_path, is_dir) {
                tokio::spawn(notification);
            };
        }
        self.language_servers
            .file_event_handler
            .file_changed(old_path.to_owned());
        self.language_servers
            .file_event_handler
            .file_changed(new_path);
        Ok(())
    }

    pub fn set_doc_path(&mut self, doc_id: DocumentId, path: &Path) {
        let doc = doc_mut!(self, &doc_id);
        let old_path = doc.path();

        if let Some(old_path) = old_path {
            // sanity check, should not occur but some callers (like an LSP) may
            // create bogus calls
            if old_path == path {
                return;
            }
            // if we are open in LSPs send did_close notification
            for language_server in doc.language_servers() {
                tokio::spawn(language_server.text_document_did_close(doc.identifier()));
            }
        }
        // we need to clear the list of language servers here so that
        // refresh_doc_language/refresh_language_servers doesn't resend
        // text_document_did_close. Since we called `text_document_did_close`
        // we have fully unregistered this document from its LS
        doc.language_servers.clear();
        doc.set_path(Some(path));
        self.refresh_doc_language(doc_id)
    }

    pub fn refresh_doc_language(&mut self, doc_id: DocumentId) {
        let loader = self.syn_loader.clone();
        let doc = doc_mut!(self, &doc_id);
        doc.detect_language(loader);
        doc.detect_indent_and_line_ending();
        self.refresh_language_servers(doc_id);
        let doc = doc_mut!(self, &doc_id);
        let diagnostics = Editor::doc_diagnostics(&self.language_servers, &self.diagnostics, doc);
        doc.replace_diagnostics(diagnostics, &[], None);
        doc.reset_all_inlay_hints();
    }

    /// Launch a language server for a given document
    fn launch_language_servers(&mut self, doc_id: DocumentId) {
        if !self.config().lsp.enable {
            return;
        }
        // if doc doesn't have a URL it's a scratch buffer, ignore it
        let Some(doc) = self.documents.get_mut(&doc_id) else {
            return;
        };
        let Some(doc_url) = doc.url() else {
            return;
        };
        let (lang, path) = (doc.language.clone(), doc.path().cloned());
        let config = doc.config.load();
        let root_dirs = &config.workspace_lsp_roots;

        // store only successfully started language servers
        let language_servers = lang.as_ref().map_or_else(HashMap::default, |language| {
            self.language_servers
                .get(language, path.as_ref(), root_dirs, config.lsp.snippets)
                .filter_map(|(lang, client)| match client {
                    Ok(client) => Some((lang, client)),
                    Err(err) => {
                        if let helix_lsp::Error::ExecutableNotFound(err) = err {
                            // Silence by default since some language servers might just not be installed
                            log::debug!(
                                "Language server not found for `{}` {} {}", language.scope(), lang, err,
                            );
                        } else {
                            log::error!(
                                "Failed to initialize the language servers for `{}` - `{}` {{ {} }}",
                                language.scope(),
                                lang,
                                err
                            );
                        }
                        None
                    }
                })
                .collect::<HashMap<_, _>>()
        });

        if language_servers.is_empty() && doc.language_servers.is_empty() {
            return;
        }

        let language_id = doc.language_id().map(ToOwned::to_owned).unwrap_or_default();

        // only spawn new language servers if the servers aren't the same
        let doc_language_servers_not_in_registry =
            doc.language_servers.iter().filter(|(name, doc_ls)| {
                language_servers
                    .get(*name)
                    .map_or(true, |ls| ls.id() != doc_ls.id())
            });

        for (_, language_server) in doc_language_servers_not_in_registry {
            tokio::spawn(language_server.text_document_did_close(doc.identifier()));
        }

        let language_servers_not_in_doc = language_servers.iter().filter(|(name, ls)| {
            doc.language_servers
                .get(*name)
                .map_or(true, |doc_ls| ls.id() != doc_ls.id())
        });

        for (_, language_server) in language_servers_not_in_doc {
            // TODO: this now races with on_init code if the init happens too quickly
            tokio::spawn(language_server.text_document_did_open(
                doc_url.clone(),
                doc.version(),
                doc.text(),
                language_id.clone(),
            ));
        }

        doc.language_servers = language_servers;
    }

    fn _refresh(&mut self) {
        let config = self.config();

        // Reset the inlay hints annotations *before* updating the views, that way we ensure they
        // will disappear during the `.sync_change(doc)` call below.
        //
        // We can't simply check this config when rendering because inlay hints are only parts of
        // the possible annotations, and others could still be active, so we need to selectively
        // drop the inlay hints.
        if !config.lsp.display_inlay_hints {
            for doc in self.documents_mut() {
                doc.reset_all_inlay_hints();
            }
        }

        for (view, _) in self.tree.views_mut() {
            let doc = doc_mut!(self, &view.doc);
            view.sync_changes(doc);
            view.gutters = config.gutters.clone();
            view.ensure_cursor_in_view(doc, config.scrolloff)
        }
    }

    fn replace_document_in_view(&mut self, current_view: ViewId, doc_id: DocumentId) {
        let view = self.tree.get_mut(current_view);
        view.doc = doc_id;
        view.offset = ViewPosition::default();

        let doc = doc_mut!(self, &doc_id);
        doc.ensure_view_init(view.id);
        view.sync_changes(doc);
        doc.mark_as_focused();

        align_view(doc, view, Align::Center);
    }

    pub fn switch(&mut self, id: DocumentId, action: Action) {
        use crate::tree::Layout;

        if !self.documents.contains_key(&id) {
            log::error!("cannot switch to document that does not exist (anymore)");
            return;
        }

        self.enter_normal_mode();

        match action {
            Action::Replace => {
                let (view, doc) = current_ref!(self);
                // If the current view is an empty scratch buffer and is not displayed in any other views, delete it.
                // Boolean value is determined before the call to `view_mut` because the operation requires a borrow
                // of `self.tree`, which is mutably borrowed when `view_mut` is called.
                let remove_empty_scratch = !doc.is_modified()
                    // If the buffer has no path and is not modified, it is an empty scratch buffer.
                    && doc.path().is_none()
                    // If the buffer we are changing to is not this buffer
                    && id != doc.id
                    // Ensure the buffer is not displayed in any other splits.
                    && !self
                        .tree
                        .traverse()
                        .any(|(_, v)| v.doc == doc.id && v.id != view.id);

                let (view, doc) = current!(self);
                let view_id = view.id;

                // Append any outstanding changes to history in the old document.
                doc.append_changes_to_history(view);

                if remove_empty_scratch {
                    // Copy `doc.id` into a variable before calling `self.documents.remove`, which requires a mutable
                    // borrow, invalidating direct access to `doc.id`.
                    let id = doc.id;
                    self.documents.remove(&id);

                    // Remove the scratch buffer from any jumplists
                    for (view, _) in self.tree.views_mut() {
                        view.remove_document(&id);
                    }
                } else {
                    let jump = (view.doc, doc.selection(view.id).clone());
                    view.jumps.push(jump);
                    // Set last accessed doc if it is a different document
                    if doc.id != id {
                        view.add_to_history(view.doc);
                        // Set last modified doc if modified and last modified doc is different
                        if std::mem::take(&mut doc.modified_since_accessed)
                            && view.last_modified_docs[0] != Some(view.doc)
                        {
                            view.last_modified_docs = [Some(view.doc), view.last_modified_docs[0]];
                        }
                    }
                }

                self.replace_document_in_view(view_id, id);

                return;
            }
            Action::Load => {
                let view_id = view!(self).id;
                let doc = doc_mut!(self, &id);
                doc.ensure_view_init(view_id);
                doc.mark_as_focused();
                return;
            }
            Action::HorizontalSplit | Action::VerticalSplit => {
                // copy the current view, unless there is no view yet
                let view = self
                    .tree
                    .try_get(self.tree.focus)
                    .filter(|v| id == v.doc) // Different Document
                    .cloned()
                    .unwrap_or_else(|| View::new(id, self.config().gutters.clone()));
                let view_id = self.tree.split(
                    view,
                    match action {
                        Action::HorizontalSplit => Layout::Horizontal,
                        Action::VerticalSplit => Layout::Vertical,
                        _ => unreachable!(),
                    },
                );
                // initialize selection for view
                let doc = doc_mut!(self, &id);
                doc.ensure_view_init(view_id);
                doc.mark_as_focused();
            }
        }

        self._refresh();
    }

    /// Generate an id for a new document and register it.
    fn new_document(&mut self, mut doc: Document) -> DocumentId {
        let id = self.next_document_id;
        // Safety: adding 1 from 1 is fine, probably impossible to reach usize max
        self.next_document_id =
            DocumentId(unsafe { NonZeroUsize::new_unchecked(self.next_document_id.0.get() + 1) });
        doc.id = id;
        self.documents.insert(id, doc);

        let (save_sender, save_receiver) = tokio::sync::mpsc::unbounded_channel();
        self.saves.insert(id, save_sender);

        let stream = UnboundedReceiverStream::new(save_receiver).flatten();
        self.save_queue.push(stream);

        id
    }

    fn new_file_from_document(&mut self, action: Action, doc: Document) -> DocumentId {
        let id = self.new_document(doc);
        self.switch(id, action);
        id
    }

    pub fn new_file(&mut self, action: Action) -> DocumentId {
        self.new_file_from_document(action, Document::default(self.config.clone()))
    }

    pub fn new_file_from_stdin(&mut self, action: Action) -> Result<DocumentId, Error> {
        let (stdin, encoding, has_bom) = crate::document::read_to_string(&mut stdin(), None)?;
        let doc = Document::from(
            helix_core::Rope::default(),
            Some((encoding, has_bom)),
            self.config.clone(),
        );
        let doc_id = self.new_file_from_document(action, doc);
        let doc = doc_mut!(self, &doc_id);
        let view = view_mut!(self);
        doc.ensure_view_init(view.id);
        let transaction =
            helix_core::Transaction::insert(doc.text(), doc.selection(view.id), stdin.into())
                .with_selection(Selection::point(0));
        doc.apply(&transaction, view.id);
        doc.append_changes_to_history(view);
        Ok(doc_id)
    }

    // ??? possible use for integration tests
    pub fn open(&mut self, path: &Path, action: Action) -> Result<DocumentId, DocumentOpenError> {
        let path = helix_stdx::path::canonicalize(path);
        let id = self.document_by_path(&path).map(|doc| doc.id);

        let id = if let Some(id) = id {
            id
        } else {
            let mut doc = Document::open(
                &path,
                None,
                Some(self.syn_loader.clone()),
                self.config.clone(),
            )?;

            let diagnostics =
                Editor::doc_diagnostics(&self.language_servers, &self.diagnostics, &doc);
            doc.replace_diagnostics(diagnostics, &[], None);

            if let Some(diff_base) = self.diff_providers.get_diff_base(&path) {
                doc.set_diff_base(diff_base);
            }
            doc.set_version_control_head(self.diff_providers.get_current_head_name(&path));

            let id = self.new_document(doc);
            self.launch_language_servers(id);

            id
        };

        self.switch(id, action);
        Ok(id)
    }

    pub fn close(&mut self, id: ViewId) {
        // Remove selections for the closed view on all documents.
        for doc in self.documents_mut() {
            doc.remove_view(id);
        }
        self.tree.remove(id);
        self._refresh();
    }

    pub fn close_document(&mut self, doc_id: DocumentId, force: bool) -> Result<(), CloseError> {
        let doc = match self.documents.get_mut(&doc_id) {
            Some(doc) => doc,
            None => return Err(CloseError::DoesNotExist),
        };
        if !force && doc.is_modified() {
            return Err(CloseError::BufferModified(doc.display_name().into_owned()));
        }

        // This will also disallow any follow-up writes
        self.saves.remove(&doc_id);

        for language_server in doc.language_servers() {
            // TODO: track error
            tokio::spawn(language_server.text_document_did_close(doc.identifier()));
        }

        enum Action {
            Close(ViewId),
            ReplaceDoc(ViewId, DocumentId),
        }

        let actions: Vec<Action> = self
            .tree
            .views_mut()
            .filter_map(|(view, _focus)| {
                view.remove_document(&doc_id);

                if view.doc == doc_id {
                    // something was previously open in the view, switch to previous doc
                    if let Some(prev_doc) = view.docs_access_history.pop() {
                        Some(Action::ReplaceDoc(view.id, prev_doc))
                    } else {
                        // only the document that is being closed was in the view, close it
                        Some(Action::Close(view.id))
                    }
                } else {
                    None
                }
            })
            .collect();

        for action in actions {
            match action {
                Action::Close(view_id) => {
                    self.close(view_id);
                }
                Action::ReplaceDoc(view_id, doc_id) => {
                    self.replace_document_in_view(view_id, doc_id);
                }
            }
        }

        self.documents.remove(&doc_id);

        // If the document we removed was visible in all views, we will have no more views. We don't
        // want to close the editor just for a simple buffer close, so we need to create a new view
        // containing either an existing document, or a brand new document.
        if self.tree.views().next().is_none() {
            let doc_id = self
                .documents
                .iter()
                .map(|(&doc_id, _)| doc_id)
                .next()
                .unwrap_or_else(|| self.new_document(Document::default(self.config.clone())));
            let view = View::new(doc_id, self.config().gutters.clone());
            let view_id = self.tree.insert(view);
            let doc = doc_mut!(self, &doc_id);
            doc.ensure_view_init(view_id);
            doc.mark_as_focused();
        }

        self._refresh();

        Ok(())
    }

    pub fn save<P: Into<PathBuf>>(
        &mut self,
        doc_id: DocumentId,
        path: Option<P>,
        force: bool,
    ) -> anyhow::Result<()> {
        // convert a channel of futures to pipe into main queue one by one
        // via stream.then() ? then push into main future

        let path = path.map(|path| path.into());
        let doc = doc_mut!(self, &doc_id);
        let doc_save_future = doc.save(path, force)?;

        // When a file is written to, notify the file event handler.
        // Note: This can be removed once proper file watching is implemented.
        let handler = self.language_servers.file_event_handler.clone();
        let future = async move {
            let res = doc_save_future.await;
            if let Ok(event) = &res {
                handler.file_changed(event.path.clone());
            }
            res
        };

        use futures_util::stream;

        self.saves
            .get(&doc_id)
            .ok_or_else(|| anyhow::format_err!("saves are closed for this document!"))?
            .send(stream::once(Box::pin(future)))
            .map_err(|err| anyhow!("failed to send save event: {}", err))?;

        self.write_count += 1;

        Ok(())
    }

    pub fn resize(&mut self, area: Rect) {
        if self.tree.resize(area) {
            self._refresh();
        };
    }

    pub fn focus(&mut self, view_id: ViewId) {
        let prev_id = std::mem::replace(&mut self.tree.focus, view_id);

        // if leaving the view: mode should reset and the cursor should be
        // within view
        if prev_id != view_id {
            self.enter_normal_mode();
            self.ensure_cursor_in_view(view_id);

            // Update jumplist selections with new document changes.
            for (view, _focused) in self.tree.views_mut() {
                let doc = doc_mut!(self, &view.doc);
                view.sync_changes(doc);
            }
        }

        let view = view!(self, view_id);
        let doc = doc_mut!(self, &view.doc);
        doc.mark_as_focused();
    }

    pub fn focus_next(&mut self) {
        self.focus(self.tree.next());
    }

    pub fn focus_prev(&mut self) {
        self.focus(self.tree.prev());
    }

    pub fn focus_direction(&mut self, direction: tree::Direction) {
        let current_view = self.tree.focus;
        if let Some(id) = self.tree.find_split_in_direction(current_view, direction) {
            self.focus(id)
        }
    }

    pub fn swap_split_in_direction(&mut self, direction: tree::Direction) {
        self.tree.swap_split_in_direction(direction);
    }

    pub fn transpose_view(&mut self) {
        self.tree.transpose();
    }

    pub fn should_close(&self) -> bool {
        self.tree.is_empty()
    }

    pub fn ensure_cursor_in_view(&mut self, id: ViewId) {
        let config = self.config();
        let view = self.tree.get_mut(id);
        let doc = &self.documents[&view.doc];
        view.ensure_cursor_in_view(doc, config.scrolloff)
    }

    #[inline]
    pub fn document(&self, id: DocumentId) -> Option<&Document> {
        self.documents.get(&id)
    }

    #[inline]
    pub fn document_mut(&mut self, id: DocumentId) -> Option<&mut Document> {
        self.documents.get_mut(&id)
    }

    #[inline]
    pub fn documents(&self) -> impl Iterator<Item = &Document> {
        self.documents.values()
    }

    #[inline]
    pub fn documents_mut(&mut self) -> impl Iterator<Item = &mut Document> {
        self.documents.values_mut()
    }

    pub fn document_by_path<P: AsRef<Path>>(&self, path: P) -> Option<&Document> {
        self.documents()
            .find(|doc| doc.path().map(|p| p == path.as_ref()).unwrap_or(false))
    }

    pub fn document_by_path_mut<P: AsRef<Path>>(&mut self, path: P) -> Option<&mut Document> {
        self.documents_mut()
            .find(|doc| doc.path().map(|p| p == path.as_ref()).unwrap_or(false))
    }

    /// Returns all supported diagnostics for the document
    pub fn doc_diagnostics<'a>(
        language_servers: &'a helix_lsp::Registry,
        diagnostics: &'a BTreeMap<PathBuf, Vec<(lsp::Diagnostic, LanguageServerId)>>,
        document: &Document,
    ) -> impl Iterator<Item = helix_core::Diagnostic> + 'a {
        Editor::doc_diagnostics_with_filter(language_servers, diagnostics, document, |_, _| true)
    }

    /// Returns all supported diagnostics for the document
    /// filtered by `filter` which is invocated with the raw `lsp::Diagnostic` and the language server id it came from
    pub fn doc_diagnostics_with_filter<'a>(
        language_servers: &'a helix_lsp::Registry,
        diagnostics: &'a BTreeMap<PathBuf, Vec<(lsp::Diagnostic, LanguageServerId)>>,
        document: &Document,
        filter: impl Fn(&lsp::Diagnostic, LanguageServerId) -> bool + 'a,
    ) -> impl Iterator<Item = helix_core::Diagnostic> + 'a {
        let text = document.text().clone();
        let language_config = document.language.clone();
        document
            .path()
            .and_then(|path| diagnostics.get(path))
            .map(|diags| {
                diags.iter().filter_map(move |(diagnostic, lsp_id)| {
                    let ls = language_servers.get_by_id(*lsp_id)?;
                    language_config
                        .as_ref()
                        .and_then(|c| {
                            c.language_servers.iter().find(|features| {
                                features.name == ls.name()
                                    && features.has_feature(LanguageServerFeature::Diagnostics)
                            })
                        })
                        .and_then(|_| {
                            if filter(diagnostic, *lsp_id) {
                                Document::lsp_diagnostic_to_diagnostic(
                                    &text,
                                    language_config.as_deref(),
                                    diagnostic,
                                    *lsp_id,
                                    ls.offset_encoding(),
                                )
                            } else {
                                None
                            }
                        })
                })
            })
            .into_iter()
            .flatten()
    }

    /// Gets the primary cursor position in screen coordinates,
    /// or `None` if the primary cursor is not visible on screen.
    pub fn cursor(&self) -> (Option<Position>, CursorKind) {
        let config = self.config();
        let (view, doc) = current_ref!(self);
        if let Some(mut pos) = self.cursor_cache.get(view, doc) {
            let inner = view.inner_area(doc);
            pos.col += inner.x as usize;
            pos.row += inner.y as usize;
            let cursorkind = config.cursor_shape.from_mode(self.mode);
            (Some(pos), cursorkind)
        } else {
            (None, CursorKind::default())
        }
    }

    /// Closes language servers with timeout. The default timeout is 10000 ms, use
    /// `timeout` parameter to override this.
    pub async fn close_language_servers(
        &self,
        timeout: Option<u64>,
    ) -> Result<(), tokio::time::error::Elapsed> {
        // Remove all language servers from the file event handler.
        // Note: this is non-blocking.
        for client in self.language_servers.iter_clients() {
            self.language_servers
                .file_event_handler
                .remove_client(client.id());
        }

        tokio::time::timeout(
            Duration::from_millis(timeout.unwrap_or(3000)),
            future::join_all(
                self.language_servers
                    .iter_clients()
                    .map(|client| client.force_shutdown()),
            ),
        )
        .await
        .map(|_| ())
    }

    pub async fn wait_event(&mut self) -> EditorEvent {
        // the loop only runs once or twice and would be better implemented with a recursion + const generic
        // however due to limitations with async functions that can not be implemented right now
        loop {
            tokio::select! {
                biased;

                Some(event) = self.save_queue.next() => {
                    self.write_count -= 1;
                    return EditorEvent::DocumentSaved(event)
                }
                Some(config_event) = self.config_events.1.recv() => {
                    return EditorEvent::ConfigEvent(config_event)
                }
                Some(message) = self.language_servers.incoming.next() => {
                    return EditorEvent::LanguageServerMessage(message)
                }
                Some(event) = self.debugger_events.next() => {
                    return EditorEvent::DebuggerEvent(event)
                }

                _ = helix_event::redraw_requested() => {
                    if  !self.needs_redraw{
                        self.needs_redraw = true;
                        let timeout = Instant::now() + Duration::from_millis(33);
                        if timeout < self.idle_timer.deadline() && timeout < self.redraw_timer.deadline(){
                            self.redraw_timer.as_mut().reset(timeout)
                        }
                    }
                }

                _ = &mut self.redraw_timer  => {
                    self.redraw_timer.as_mut().reset(Instant::now() + Duration::from_secs(86400 * 365 * 30));
                    return EditorEvent::Redraw
                }
                _ = &mut self.idle_timer  => {
                    return EditorEvent::IdleTimer
                }
            }
        }
    }

    pub async fn flush_writes(&mut self) -> anyhow::Result<()> {
        while self.write_count > 0 {
            if let Some(save_event) = self.save_queue.next().await {
                self.write_count -= 1;

                let save_event = match save_event {
                    Ok(event) => event,
                    Err(err) => {
                        self.set_error(err.to_string());
                        bail!(err);
                    }
                };

                let doc = doc_mut!(self, &save_event.doc_id);
                doc.set_last_saved_revision(save_event.revision);
            }
        }

        Ok(())
    }

    /// Switches the editor into normal mode.
    pub fn enter_normal_mode(&mut self) {
        use helix_core::graphemes;

        if self.mode == Mode::Normal {
            return;
        }

        self.mode = Mode::Normal;
        let (view, doc) = current!(self);

        try_restore_indent(doc, view);

        // if leaving append mode, move cursor back by 1
        if doc.restore_cursor {
            let text = doc.text().slice(..);
            let selection = doc.selection(view.id).clone().transform(|range| {
                let mut head = range.to();
                if range.head > range.anchor {
                    head = graphemes::prev_grapheme_boundary(text, head);
                }

                Range::new(range.from(), head)
            });

            doc.set_selection(view.id, selection);
            doc.restore_cursor = false;
        }
    }

    pub fn current_stack_frame(&self) -> Option<&StackFrame> {
        self.debugger
            .as_ref()
            .and_then(|debugger| debugger.current_stack_frame())
    }

    /// Returns the id of a view that this doc contains a selection for,
    /// making sure it is synced with the current changes
    /// if possible or there are no selections returns current_view
    /// otherwise uses an arbitrary view
    pub fn get_synced_view_id(&mut self, id: DocumentId) -> ViewId {
        let current_view = view_mut!(self);
        let doc = self.documents.get_mut(&id).unwrap();
        if doc.selections().contains_key(&current_view.id) {
            // only need to sync current view if this is not the current doc
            if current_view.doc != id {
                current_view.sync_changes(doc);
            }
            current_view.id
        } else if let Some(view_id) = doc.selections().keys().next() {
            let view_id = *view_id;
            let view = self.tree.get_mut(view_id);
            view.sync_changes(doc);
            view_id
        } else {
            doc.ensure_view_init(current_view.id);
            current_view.id
        }
    }
}

fn try_restore_indent(doc: &mut Document, view: &mut View) {
    use helix_core::{
        chars::char_is_whitespace, line_ending::line_end_char_index, Operation, Transaction,
    };

    fn inserted_a_new_blank_line(changes: &[Operation], pos: usize, line_end_pos: usize) -> bool {
        if let [Operation::Retain(move_pos), Operation::Insert(ref inserted_str), Operation::Retain(_)] =
            changes
        {
            move_pos + inserted_str.len() == pos
                && inserted_str.starts_with('\n')
                && inserted_str.chars().skip(1).all(char_is_whitespace)
                && pos == line_end_pos // ensure no characters exists after current position
        } else {
            false
        }
    }

    let doc_changes = doc.changes().changes();
    let text = doc.text().slice(..);
    let range = doc.selection(view.id).primary();
    let pos = range.cursor(text);
    let line_end_pos = line_end_char_index(&text, range.cursor_line(text));

    if inserted_a_new_blank_line(doc_changes, pos, line_end_pos) {
        // Removes tailing whitespaces.
        let transaction =
            Transaction::change_by_selection(doc.text(), doc.selection(view.id), |range| {
                let line_start_pos = text.line_to_char(range.cursor_line(text));
                (line_start_pos, pos, None)
            });
        doc.apply(&transaction, view.id);
    }
}

#[derive(Default)]
pub struct CursorCache(Cell<Option<Option<Position>>>);

impl CursorCache {
    pub fn get(&self, view: &View, doc: &Document) -> Option<Position> {
        if let Some(pos) = self.0.get() {
            return pos;
        }

        let text = doc.text().slice(..);
        let cursor = doc.selection(view.id).primary().cursor(text);
        let res = view.screen_coords_at_pos(doc, text, cursor);
        self.set(res);
        res
    }

    pub fn set(&self, cursor_pos: Option<Position>) {
        self.0.set(Some(cursor_pos))
    }

    pub fn reset(&self) {
        self.0.set(None)
    }
}<|MERGE_RESOLUTION|>--- conflicted
+++ resolved
@@ -1,13 +1,9 @@
 use crate::{
     align_view,
-<<<<<<< HEAD
+    annotations::diagnostics::{DiagnosticFilter, InlineDiagnosticsConfig},
     document::{
         DocumentOpenError, DocumentSavedEventFuture, DocumentSavedEventResult, Mode, SavePoint,
     },
-=======
-    annotations::diagnostics::{DiagnosticFilter, InlineDiagnosticsConfig},
-    document::{DocumentSavedEventFuture, DocumentSavedEventResult, Mode, SavePoint},
->>>>>>> 418ac237
     graphics::{CursorKind, Rect},
     handlers::Handlers,
     info::Info,
